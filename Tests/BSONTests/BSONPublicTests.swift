//
//  BSONTests.swift
//  BSONTests
//
//  Created by Robbert Brandsma on 23-01-16.
//  Copyright © 2016 Robbert Brandsma. All rights reserved.
//

import Foundation
import XCTest
@testable import BSON

#if os(Linux)
    import Glibc
#endif

final class BSONPublicTests: XCTestCase {
    
    static var allTests : [(String, (BSONPublicTests) -> () throws -> Void)] {
        return [
            ("testDictionaryLiteral", testDictionaryLiteral),
            ("testDocumentCollectionFunctionality", testDocumentCollectionFunctionality),
            ("testInitializedFromData", testInitializedFromData),
            ("testArrayRelatedFunctions", testArrayRelatedFunctions),
            ("testMultipleDocumentsInitialization", testMultipleDocumentsInitialization),
            ("testInitFromFoundationData", testInitFromFoundationData),
            ("testSerialization", testSerialization),
            ("testValidation", testValidation),
            ("testSubscripting", testSubscripting),
            ("testObjectId", testObjectId),
            ("testExtendedJSON", testExtendedJSON),
            ("testDocumentIndexes", testDocumentIndexes),
            ("testComparison", testComparison),
            ("testDotSyntax", testDotSyntax),
            ("testJSONEscapeSequences", testJSONEscapeSequences),
            ("testDocumentCombineOperators", testDocumentCombineOperators),
            ("testDocumentFlattening", testDocumentFlattening),
            ("testTypeChecking", testTypeChecking),
<<<<<<< HEAD
=======
            ("testExtraction", testExtraction)
>>>>>>> 7b4b8d5f
        ]
    }
    
    let kittenDocument: Document = [
        "doubleTest": 0.04,
        "stringTest": "foo",
        "documentTest": [
            "documentSubDoubleTest": 13.37,
            "subArray": ["henk", "fred", "kaas", "goudvis"]
        ],
        "nonRandomObjectId": try! ~ObjectId("0123456789ABCDEF01234567"),
        "currentTime": .dateTime(Date(timeIntervalSince1970: Double(1453589266))),
        "cool32bitNumber": .int32(9001),
        "cool64bitNumber": 21312153,
        "code": .javascriptCode("console.log(\"Hello there\");"),
        "codeWithScope": .javascriptCodeWithScope(code: "console.log(\"Hello there\");", scope: ["hey": "hello"]),
        "nothing": .null,
        "data": .binary(subtype: BinarySubtype.generic, data: [34,34,34,34,34]),
        "boolFalse": false,
        "boolTrue": true,
        "timestamp": .timestamp(stamp: 2000, increment: 8),
        "regex": .regularExpression(pattern: "[A-Z0-9._%+-]+@[A-Z0-9.-]+\\.[A-Z]{2,}", options: "b"),
        "minKey": .minKey,
        "maxKey": .maxKey
    ]
    
    func validateAgainstKitten(_ document: Document) {
        XCTAssertEqual(document.count, 17) //yes, hardcoded!
        XCTAssertEqual(document.bytes, kittenDocument.bytes)
        
        for key in kittenDocument.keys {
            XCTAssertEqual(kittenDocument[key], document[key])
        }
    }
    
    func testDictionaryLiteral() {
        XCTAssertEqual(kittenDocument["doubleTest"], Value.double(0.04))
        XCTAssertEqual(kittenDocument["nonRandomObjectId"], try! ~ObjectId("0123456789ABCDEF01234567"))
    }
    
    func testDocumentCollectionFunctionality() {
        var document = kittenDocument
        
        XCTAssertEqual(document.removeValue(forKey: "stringTest"), "foo")
        XCTAssertEqual(document["stringTest"], .nothing)
        XCTAssertEqual(document.removeValue(forKey: "stringTest"), nil)
        
        XCTAssertEqual(document.keys, ["doubleTest", "documentTest", "nonRandomObjectId", "currentTime", "cool32bitNumber", "cool64bitNumber", "code", "codeWithScope", "nothing", "data", "boolFalse", "boolTrue", "timestamp", "regex", "minKey", "maxKey"])
        
        let kittenDictionary = kittenDocument.dictionaryValue
        
        for (k, v) in kittenDictionary {
            XCTAssertEqual(kittenDocument[k], v)
        }
    }
    
    func testObjectIdUniqueness() {
        var oids = [String]()
        
        for _ in 0..<1000 {
            let oid = ObjectId().hexString
            
            XCTAssertFalse(oids.contains(oid))
            oids.append(oid)
        }
    }
    
    func testAppendingContents() {
        var doc = [1, 2, 3, 4, 5] as Document
        doc.append(contentsOf: [6, 7, 8, 9, 10])
        
        XCTAssertEqual(doc, [1, 2, 3, 4, 5, 6, 7, 8, 9, 10])
        
        var dictionaryDoc = [
            "henk": 2,
            "bob": 3
        ] as Document
        
        dictionaryDoc.append(contentsOf: [
                "henk": 1,
                "fred": true
            ])
        
        XCTAssertEqual(dictionaryDoc, [
                "henk": 1,
                "bob": 3,
                "fred": true
            ])
    }
    
    func testInitializedFromData() {
        let document = Document(data: [121, 1, 0, 0, 1, 100, 111, 117, 98, 108, 101, 84, 101, 115, 116, 0, 123, 20, 174, 71, 225, 122, 164, 63, 2, 115, 116, 114, 105, 110, 103, 84, 101, 115, 116, 0, 4, 0, 0, 0, 102, 111, 111, 0, 3, 100, 111, 99, 117, 109, 101, 110, 116, 84, 101, 115, 116, 0, 102, 0, 0, 0, 1, 100, 111, 99, 117, 109, 101, 110, 116, 83, 117, 98, 68, 111, 117, 98, 108, 101, 84, 101, 115, 116, 0, 61, 10, 215, 163, 112, 189, 42, 64, 4, 115, 117, 98, 65, 114, 114, 97, 121, 0, 56, 0, 0, 0, 2, 48, 0, 5, 0, 0, 0, 104, 101, 110, 107, 0, 2, 49, 0, 5, 0, 0, 0, 102, 114, 101, 100, 0, 2, 50, 0, 5, 0, 0, 0, 107, 97, 97, 115, 0, 2, 51, 0, 8, 0, 0, 0, 103, 111, 117, 100, 118, 105, 115, 0, 0, 0, 7, 110, 111, 110, 82, 97, 110, 100, 111, 109, 79, 98, 106, 101, 99, 116, 73, 100, 0, 1, 35, 69, 103, 137, 171, 205, 239, 1, 35, 69, 103, 9, 99, 117, 114, 114, 101, 110, 116, 84, 105, 109, 101, 0, 80, 254, 171, 112, 82, 1, 0, 0, 16, 99, 111, 111, 108, 51, 50, 98, 105, 116, 78, 117, 109, 98, 101, 114, 0, 41, 35, 0, 0, 18, 99, 111, 111, 108, 54, 52, 98, 105, 116, 78, 117, 109, 98, 101, 114, 0, 200, 167, 77, 246, 4, 0, 0, 0, 13, 99, 111, 100, 101, 0, 28, 0, 0, 0, 99, 111, 110, 115, 111, 108, 101, 46, 108, 111, 103, 40, 34, 72, 101, 108, 108, 111, 32, 116, 104, 101, 114, 101, 34, 41, 59, 0, 15, 99, 111, 100, 101, 87, 105, 116, 104, 83, 99, 111, 112, 101, 0, 56, 0, 0, 0, 28, 0, 0, 0, 99, 111, 110, 115, 111, 108, 101, 46, 108, 111, 103, 40, 34, 72, 101, 108, 108, 111, 32, 116, 104, 101, 114, 101, 34, 41, 59, 0, 20, 0, 0, 0, 2, 104, 101, 121, 0, 6, 0, 0, 0, 104, 101, 108, 108, 111, 0, 0, 10, 110, 111, 116, 104, 105, 110, 103, 0, 0])
        
        // {"cool32bitNumber":9001,"cool64bitNumber":{"$numberLong":"21312153544"},"currentTime":{"$date":"1970-01-17T19:46:29.266Z"},"documentTest":{"documentSubDoubleTest":13.37,"subArray":{"0":"henk","1":"fred","2":"kaas","3":"goudvis"}},"doubleTest":0.04,"nonRandomObjectId":{"$oid":"0123456789abcdef01234567"},"nothing":null,"stringTest":"foo"}
        
        XCTAssertEqual(document["cool32bitNumber"], Value.int32(9001))
        XCTAssertEqual(document["cool64bitNumber"], Value.int64(21312153544))
        XCTAssertEqual(document["documentTest"]["documentSubDoubleTest"], Value.double(13.37))
        XCTAssertEqual(document["documentTest"]["subArray"][1], Value.string("fred"))
        XCTAssertEqual(document["doubleTest"], Value.double(0.04))
        XCTAssertEqual(document["nothing"], Value.null)
        XCTAssertEqual(document["nonexistentkey"], Value.nothing)
        XCTAssertEqual(document["stringTest"], Value.string("foo"))
    }
    
    func testArrayRelatedFunctions() {
        let document: Document = ["a", "b", "c", "d", "e", "f", "g", "h", "i", "j", "k", "l", "m", "n", "o", "p", "q", "r", "s", "t", "u", "v", "w", "x", "y", "z"]
        XCTAssertTrue(document.validatesAsArray())
        XCTAssertEqual(document.count, 26)
        
        let date = Date()
        let arrayDoc: Document = ["kaas", "sap", "saus", 55, "fred", ["subDocument": true], 44.3, ~date]
        
        XCTAssertTrue(arrayDoc.validatesAsArray())
        
        let bytes = arrayDoc.bytes
        let reInstantiated = Document(data: bytes)
        
        let arrayValue = reInstantiated.arrayValue
        
        XCTAssertEqual(arrayDoc.count, arrayValue.count)
        XCTAssertEqual(arrayValue[0], Value.string("kaas"))
        
        let arrayJSON = reInstantiated.makeExtendedJSON()
        
        XCTAssertTrue(arrayJSON.hasPrefix("["))
        XCTAssertTrue(arrayJSON.hasSuffix("]"))
        
        let anArray: Document = ["0": "hoi", "1": "kaas", "2": "fred"]
        XCTAssertTrue(anArray.validatesAsArray())
        XCTAssertFalse(kittenDocument.validatesAsArray())
        
        // BSON specifies that arrays should be stored in the correct sequence
        let notAnArray: Document = ["0": "kaas", "3": "fred", "2": "hoi", "1": 4]
        XCTAssertFalse(notAnArray.validatesAsArray())
        
        
        var array: Document = [.int32(0), .int32(1), .int32(2), .int32(3), .int32(4)]
        array[1] = .string("hello")
        
        XCTAssertEqual(array[0], .int32(0))
        XCTAssertNotEqual(array[1], .int32(1))
        XCTAssertEqual(array[1], .string("hello"))
        XCTAssertEqual(array[2], .int32(2))
        XCTAssertEqual(array[3], .int32(3))
        XCTAssertEqual(array[4], .int32(4))
    }
    
    func testMultipleDocumentsInitialization() {
        let doc1: Document = ["kaas", "sap", "saus"]
        let doc2 = kittenDocument
        let doc3: Document = ["hoi": "test", "3": 24]
        
        let data = doc1.bytes + doc2.bytes + doc3.bytes
        
        let singleDoc = Document(data: data)
        XCTAssertEqual(singleDoc.bytes, doc1.bytes)
        
        let multipleDocs = [Document](bsonBytes: data)
        XCTAssertEqual(multipleDocs.count, 3)
        XCTAssertEqual(multipleDocs[0].bytes, doc1.bytes)
        XCTAssertEqual(multipleDocs[1].bytes, doc2.bytes)
        XCTAssertEqual(multipleDocs[2].bytes, doc3.bytes)
         
        validateAgainstKitten(multipleDocs[1])
    }
    
    func testInitFromFoundationData() {
        let data = Data(bytes: kittenDocument.bytes)
        let document = Document(data: data)
        XCTAssertEqual(document.bytes, kittenDocument.bytes)
    }
    
    func testSerialization() {
        let originalBinary: [UInt8] = [5,0,0,0,0,5,0,0,0,0]
        
        let documents = [Document](bsonBytes: originalBinary)
        
        XCTAssertEqual(documents.count, 2)
        XCTAssertEqual(documents.bytes, originalBinary)
        
        XCTAssertEqual(documents[0].byteCount, 5)
        XCTAssertEqual(documents[0].bytes, [5,0,0,0,0])
    }
    
    func testValidation() {
        XCTAssertTrue(kittenDocument.validate())
        XCTAssertFalse(Document(data: [0,0,0,0,0]).validate())
        XCTAssertFalse(Document(data: [4,0,4,0,6,4,32,43,3,2,2,5,6,63]).validate())
        
        let documents0 = [Document](bsonBytes: [5,0,0,0,0,0,0,0,0,0])
        let documents1 = [Document](bsonBytes: [5,0,0,0,0,6,0,0,0,0])
        
        XCTAssertEqual(documents0.count, 1)
        XCTAssertEqual(documents1.count, 1)
        
        let documentsBytes = kittenDocument.bytes + [9,0,0,0,1,40,0,20,0]
        
        let containsInvalidDocument = [Document](bsonBytes: documentsBytes)
        let containsValidDocuments = [Document](bsonBytes: documentsBytes, validating: true)
        
        XCTAssertEqual(containsInvalidDocument.count, 2)
        XCTAssertEqual(containsValidDocuments.count, 1)
        
        let invalidTypeDocument = Document(data: [16,0,0,0,80,40,40,40,40,40,0,6,0,0,0,0,40,40,40,40,40,0,0])
        
        for _ in invalidTypeDocument {
            XCTFail()
        }
    }
    
    func testSubscripting() {
        var document = kittenDocument
        XCTAssertEqual(document["stringTest"], ~"foo")
        XCTAssertEqual(document[1], ~"foo")
        XCTAssertEqual(document["documentTest"][0], document["documentTest"]["documentSubDoubleTest"])
        XCTAssertEqual(document["documentTest"][0], ~13.37)
        
        XCTAssertEqual(document[3], try! ~ObjectId("0123456789ABCDEF01234567"))
        
        document[3] = try! ~ObjectId("0123456789ABCDEF0123456A")
    
        XCTAssertEqual(document[3], try! ~ObjectId("0123456789ABCDEF0123456A"))
        
        XCTAssertEqual(document[document.count], .nothing)
        
        document["minKey"] = "kittens"
        XCTAssertEqual(document["minKey"], "kittens")
        
        XCTAssertEqual(kittenDocument["documentTest", "subArray"][0].string, "henk")
        
        let recursiveDocument: Document = [
            "henk": [
                "fred": [
                    "bob": [
                        "piet": [
                            "klaas": 3
                        ]
                    ]
                ]
            ]
        ]
        
        XCTAssertEqual(recursiveDocument["henk"]["fred", "bob", "piet"]["klaas"].int, 3)
    }
    
    func testObjectId() throws {
        let random = ObjectId()
        
        let hs = "AFAAABACADAEA0A1A2A3A4A2"
        let fromHex = try ObjectId(hs)
        
        XCTAssertEqual(fromHex.storage.0, 0xAF)
        XCTAssertEqual(fromHex.storage.1, 0xAA)
        XCTAssertEqual(fromHex.storage.2, 0xAB)
        XCTAssertEqual(fromHex.storage.3, 0xAC)
        XCTAssertEqual(fromHex.storage.4, 0xAD)
        XCTAssertEqual(fromHex.storage.5, 0xAE)
        XCTAssertEqual(fromHex.storage.6, 0xA0)
        XCTAssertEqual(fromHex.storage.7, 0xA1)
        XCTAssertEqual(fromHex.storage.8, 0xA2)
        XCTAssertEqual(fromHex.storage.9, 0xA3)
        XCTAssertEqual(fromHex.storage.10, 0xA4)
        XCTAssertEqual(fromHex.storage.11, 0xA2)
        
        XCTAssertNotEqual(random.hexString, fromHex.hexString)
        XCTAssertEqual(fromHex.hexString, hs.lowercased())
        
        var toMutate = ObjectId()
        toMutate.storage = random.storage
        XCTAssertEqual(toMutate.hexString, random.hexString)
        
        // random should not be the same
        XCTAssertNotEqual(ObjectId()._storage, ObjectId()._storage)
        
        let other = ObjectId(raw: random.storage)
        XCTAssertEqual(random.hexString, other.hexString)
        
        // Wrong initialization string length:
        XCTAssertThrowsError(try ObjectId("1234567890"))
        
        // Wrong initialization data length:
        XCTAssertThrowsError(try ObjectId(bytes: [0,1,2,3]))
        
        // Wrong initialization string:
        XCTAssertThrowsError(try ObjectId("kaaskaaskaaskaaskaaskaas"))
    }
    
    func testExtendedJSON() throws {
        
        let simpleJson = "{\"kaas\":       4.2}"
        let simpleDocument = try Document(extendedJSON: simpleJson)
        XCTAssertEqual(simpleDocument["kaas"], ~4.2)
        
        
        let kittenJSON = kittenDocument.makeExtendedJSON()
        
        let otherDocument = try Document(extendedJSON: kittenJSON)
        
        XCTAssertEqual(kittenDocument, otherDocument)
        
        XCTAssertEqual(Value.nothing.makeExtendedJSON(), "{\"$undefined\":true}")
    }
    
    func testDocumentIndexes() {
        let firstKittenKV = kittenDocument[kittenDocument.startIndex]
        let lastKittenKV = kittenDocument[kittenDocument.endIndex]
        
        XCTAssertEqual(firstKittenKV.key, "doubleTest")
        XCTAssertEqual(firstKittenKV.value, 0.04)
        
        XCTAssertEqual(lastKittenKV.key, "maxKey")
        XCTAssertEqual(lastKittenKV.value, .maxKey)
        
        var document = kittenDocument
        
        document[document.endIndex] = (key: "bob", value: 3.14)
        let lastElement = document[document.endIndex]
        
        XCTAssertEqual(lastElement.key, "bob")
        XCTAssertEqual(lastElement.value, 3.14)
        
        XCTAssert(document.startIndex < document.endIndex)
        XCTAssertFalse(document.endIndex < document.startIndex)
        XCTAssertEqual(document.startIndex, document.startIndex)
        
        let secondIndex = kittenDocument.index(after: kittenDocument.startIndex)
        XCTAssertEqual(kittenDocument[secondIndex].key, "stringTest")
    }
    
    func testComparison() {
        XCTAssert(kittenDocument["doubleTest"] == 0.04)
        XCTAssert(kittenDocument["stringTest"] == "foo")
        
        let documentTest = [
            "documentSubDoubleTest": 13.37,
            "subArray": ["henk", "fred", "kaas", "goudvis"]
            ] as Document
        
        XCTAssert(kittenDocument["documentTest"] == documentTest)
        
        let nonRandomObjectId = try! ObjectId("0123456789ABCDEF01234567")
        XCTAssert(kittenDocument["nonRandomObjectId"] == nonRandomObjectId)
        XCTAssert(try! ObjectId("0123456789ABCDEF01234567") == nonRandomObjectId)
        XCTAssert(nonRandomObjectId == "0123456789ABCDEF01234567")
        
        XCTAssert(kittenDocument["currentTime"] == Date(timeIntervalSince1970: Double(1453589266)))
        XCTAssert(kittenDocument["cool32bitNumber"] == 9001)
        XCTAssert(kittenDocument["cool64bitNumber"] == 21312153)
        XCTAssert(kittenDocument["code"] == .javascriptCode("console.log(\"Hello there\");"))
        XCTAssert(kittenDocument["nothing"] == .null)
        XCTAssert(kittenDocument["boolFalse"] == false)
        XCTAssert(kittenDocument["boolTrue"] == true)
        
        let bytes: [UInt8] = [34,34,34,34,34]
        XCTAssert(kittenDocument["data"] == bytes)
        
        XCTAssert(kittenDocument["timestamp"] == .timestamp(stamp: 2000, increment: 8))
        XCTAssert(kittenDocument["regex"] == .regularExpression(pattern: "[A-Z0-9._%+-]+@[A-Z0-9.-]+\\.[A-Z]{2,}", options: "b"))
        XCTAssert(kittenDocument["minKey"] == .minKey)
        XCTAssert(kittenDocument["maxKey"] == .maxKey)
        
        let emptyDocument = Document()
        
        XCTAssertNotEqual(~emptyDocument, .nothing)
        XCTAssertNotEqual(~emptyDocument, .array([]))
        XCTAssertEqual(~emptyDocument, .document([:]))
        XCTAssertNotEqual([:] as Document, [] as Document)
        XCTAssertEqual([:] as Document, [:] as Document)
        XCTAssertEqual([] as Document, [] as Document)
        
    }
    
    func testDotSyntax() {
        var d = kittenDocument
        let v = "harriebob"
        
        d["kaassapsaus.freddelien"] = ~v
        d["hont.kad.varkun.konein"] = ~v
        
        XCTAssert(d["kaassapsaus"]["freddelien"] == v)
        XCTAssert(d["kaassapsaus.freddelien"] == v)
        XCTAssert(d["documentTest.documentSubDoubleTest"] == 13.37)
        
        XCTAssert(d["hont.kad.varkun.konein"] == v)
        XCTAssert(d["hont"]["kad"]["varkun"]["konein"] == v)
    }
    
    func testJSONEscapeSequences() {
        let bson: Document = ["hello": "\"fred\n\n\n\t😂", "kaas": "\r\u{c}\u{8}"]
        let json = bson.makeExtendedJSON()
        
        XCTAssertEqual(try Document(extendedJSON: json).bytes, bson.bytes)
    }
    
    func testDocumentCombineOperators() {
        let stillJustKittenDocument = kittenDocument + kittenDocument
        validateAgainstKitten(stillJustKittenDocument)
        
        let doc1 = ["harrie": "bob", "is": 4, "konijn": true] as Document
        let doc2 = ["vis": "kaas", "konijn": "nee", "henk": false] as Document
        let doc3 = doc1 + doc2
        XCTAssertEqual(doc3, ["harrie": "bob", "is": 4, "vis": "kaas", "konijn": "nee", "henk": false])
        
    }
    
    func testDocumentFlattening() {
        let correctFlatKitten: Document = [
            "doubleTest": 0.04,
            "stringTest": "foo",
            "documentTest.documentSubDoubleTest": 13.37,
            "documentTest.subArray.0": "henk",
            "documentTest.subArray.1": "fred",
            "documentTest.subArray.2": "kaas",
            "documentTest.subArray.3": "goudvis",
            "nonRandomObjectId": try! ~ObjectId("0123456789ABCDEF01234567"),
            "currentTime": .dateTime(Date(timeIntervalSince1970: Double(1453589266))),
            "cool32bitNumber": .int32(9001),
            "cool64bitNumber": 21312153,
            "code": .javascriptCode("console.log(\"Hello there\");"),
            "codeWithScope": .javascriptCodeWithScope(code: "console.log(\"Hello there\");", scope: ["hey": "hello"]),
            "nothing": .null,
            "data": .binary(subtype: BinarySubtype.generic, data: [34,34,34,34,34]),
            "boolFalse": false,
            "boolTrue": true,
            "timestamp": .timestamp(stamp: 2000, increment: 8),
            "regex": .regularExpression(pattern: "[A-Z0-9._%+-]+@[A-Z0-9.-]+\\.[A-Z]{2,}", options: "b"),
            "minKey": .minKey,
            "maxKey": .maxKey
        ]
        
        var flattenedKitten = kittenDocument
        flattenedKitten.flatten()
        
        XCTAssertEqual(correctFlatKitten, flattenedKitten)
        XCTAssertTrue(flattenedKitten.validate())
        
    }
    
    func testTypeChecking() {
        XCTAssertEqual(kittenDocument.type(at: 0), .double)
        XCTAssertEqual(kittenDocument.type(at: 1), .string)
        XCTAssertEqual(kittenDocument.type(at: 2), .document)
        XCTAssertEqual(kittenDocument.type(at: -1), nil)
        XCTAssertEqual(kittenDocument.type(at: 25), nil)
        XCTAssertEqual(kittenDocument.type(at: kittenDocument.count + 1), nil)
        
        XCTAssertEqual(kittenDocument.type(at: "doubleTest"), .double)
        XCTAssertEqual(kittenDocument.type(at: "stringTest"), .string)
        XCTAssertEqual(kittenDocument.type(at: "documentTest"), .document)
        XCTAssertEqual(kittenDocument["documentTest"].documentValue?.type(at: "subArray"), .arrayDocument)
        XCTAssertEqual(kittenDocument.type(at: "nonRandomObjectId"), .objectId)
        XCTAssertEqual(kittenDocument.type(at: "bob"), nil)
        XCTAssertEqual(kittenDocument.type(at: "piet"), nil)
        XCTAssertEqual(kittenDocument.type(at: "kenk"), nil)
    }
    
    func testExtraction() {
        let objectId = kittenDocument.extract("nonRandomObjectId") as ObjectId?
        let realObjectId = try? ObjectId("0123456789ABCDEF01234567")
        
        XCTAssertNotNil(objectId)
        XCTAssertEqual(objectId, realObjectId)
        
        let nilObjectId = kittenDocument.extract("nonRandomObjectId") as Int32?
        XCTAssertNil(nilObjectId)
        
        let double = kittenDocument.extract("doubleTest") as Double?
        XCTAssertNotNil(double)
        XCTAssertEqual(double, 0.04)
        
        let string = kittenDocument.extract("stringTest") as String?
        XCTAssertNotNil(string)
        XCTAssertEqual(string, "foo")
        
        let subDocument = kittenDocument.extract("documentTest") as Document?
        XCTAssertNotNil(subDocument)
        
        let subDouble = subDocument?.extract("documentSubDoubleTest") as Double?
        XCTAssertNotNil(subDouble)
        XCTAssertEqual(subDouble, 13.37)
        
        let time = kittenDocument.extract("currentTime") as Date?
        XCTAssertNotNil(time)
        XCTAssertEqual(time, Date(timeIntervalSince1970: Double(1453589266)))
        
        let int32 = kittenDocument.extract("cool32bitNumber") as Int32?
        XCTAssertNotNil(int32)
        XCTAssertEqual(int32, 9001)
        
        let int64 = kittenDocument.extract("cool64bitNumber") as Int64?
        XCTAssertNotNil(int64)
        XCTAssertEqual(int64, 21312153)
        
        let code = kittenDocument.extract("code") as String?
        XCTAssertNotNil(code)
        XCTAssertEqual(code, "console.log(\"Hello there\");")
        
        let data = kittenDocument.extract("data") as Data?
        XCTAssertNotNil(data)
        XCTAssertEqual(data, Data(bytes: [34,34,34,34,34]))
        
        let boolFalse = kittenDocument.extract("boolFalse") as Bool?
        let boolTrue = kittenDocument.extract("boolTrue") as Bool?
        
        XCTAssertNotNil(boolTrue)
        XCTAssertNotNil(boolFalse)
        XCTAssertNotEqual(boolTrue, boolFalse)
        XCTAssertEqual(boolTrue, true)
        XCTAssertEqual(boolFalse, false)
        
        let regex = kittenDocument.extract("regex") as NSRegularExpression?
        XCTAssertNotNil(regex)
        XCTAssertEqual(regex, try NSRegularExpression(pattern: "[A-Z0-9._%+-]+@[A-Z0-9.-]+\\.[A-Z]{2,}", options: []))
    }
}<|MERGE_RESOLUTION|>--- conflicted
+++ resolved
@@ -36,10 +36,7 @@
             ("testDocumentCombineOperators", testDocumentCombineOperators),
             ("testDocumentFlattening", testDocumentFlattening),
             ("testTypeChecking", testTypeChecking),
-<<<<<<< HEAD
-=======
             ("testExtraction", testExtraction)
->>>>>>> 7b4b8d5f
         ]
     }
     
